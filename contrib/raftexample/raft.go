--- conflicted
+++ resolved
@@ -478,21 +478,12 @@
 			if !raft.IsEmptySnap(rd.Snapshot) {
 				// 将新的快照数据写入快照文件中
 				rc.saveSnap(rd.Snapshot)
-<<<<<<< HEAD
 				rc.raftStorage.ApplySnapshot(rd.Snapshot) // 从持久化的内存存储中恢复出快照
-				rc.publishSnapshot(rd.Snapshot)
-			}
-			rc.raftStorage.Append(rd.Entries) // 从持久化的内存存储中恢复出日志
-=======
-				// 将新快照持久化到 raftStorage
-				rc.raftStorage.ApplySnapshot(rd.Snapshot)
-				// 通知上层应用加载新快照
 				rc.publishSnapshot(rd.Snapshot)
 			}
 			// 将待持久化的 Entry 记录追加到 raftStorage 中完成持久化
 			rc.raftStorage.Append(rd.Entries)
 			// 将待发送的消息发送到指定节点
->>>>>>> 2e343127
 			rc.transport.Send(rd.Messages)
 			// 将已提交、待应用的 Entry 记录应用到上层应用的状态机中
 			applyDoneC, ok := rc.publishEntries(rc.entriesToApply(rd.CommittedEntries))
