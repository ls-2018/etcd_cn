--- conflicted
+++ resolved
@@ -632,11 +632,7 @@
 	r.step = stepCandidate
 	r.reset(r.Term + 1)
 	r.tick = r.tickElection
-<<<<<<< HEAD
-	r.Vote = r.id // 给自己投票
-=======
 	r.Vote = r.id // 当前节点的选票投给了谁做我Leader
->>>>>>> 416983bb
 	r.state = StateCandidate
 	r.logger.Infof("%x 成为Candidate 在任期: %d", r.id, r.Term)
 }
@@ -1668,13 +1664,8 @@
 	// 当follower接受到leader的心跳的时候会把electionElapsed的时候就会置为0,electionElapsed的相加是通过外部调用实现的,
 	// node对外提供一个tick的接口,需要外部定时去调用,调用的周期由外部决定,每次调用就++,
 	// 然后检查是否会超时,上方的tickElection就是为follower状态的定时调用函数,leader状态的定时调用函数就是向follower发送心跳.
-<<<<<<< HEAD
-	//
 	// 计时次数 超过了 限定的 选举次数,   规定：在randomizedElectionTimeout次数内必须收到来自leader的消息
 	return r.electionElapsed >= r.randomizedElectionTimeout
-=======
-	return r.electionElapsed >= r.randomizedElectionTimeout // 随机选举超时
->>>>>>> 416983bb
 }
 
 // 设置随机选举超时
