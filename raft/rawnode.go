--- conflicted
+++ resolved
@@ -51,11 +51,7 @@
 	return rn, nil
 }
 
-<<<<<<< HEAD
-// Tick 将内部逻辑时钟提前一个刻度。
-=======
 // Tick 触发一次内部时钟逻辑
->>>>>>> 2e343127
 func (rn *RawNode) Tick() {
 	rn.raft.tick()
 }
